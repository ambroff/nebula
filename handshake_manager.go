--- conflicted
+++ resolved
@@ -99,43 +99,12 @@
 	hostinfo.Lock()
 	defer hostinfo.Unlock()
 
-<<<<<<< HEAD
-	// If we haven't finished the handshake and we haven't hit max retries, query
-	// lighthouse and then send the handshake packet again.
-	if hostinfo.HandshakeCounter < c.config.retries && !hostinfo.HandshakeComplete {
-		if hostinfo.remote == nil {
-			// We continue to query the lighthouse because hosts may
-			// come online during handshake retries. If the query
-			// succeeds (no error), add the lighthouse info to hostinfo
-			ips := c.lightHouse.QueryCache(vpnIP)
-			// If we have no responses yet, or only one IP (the host hadn't
-			// finished reporting its own IPs yet), then send another query to
-			// the LH.
-			if len(ips) <= 1 {
-				ips, err = c.lightHouse.Query(vpnIP, f, 0)
-			}
-			if err == nil {
-				for _, ip := range ips {
-					hostinfo.AddRemote(ip)
-				}
-				hostinfo.ForcePromoteBest(c.mainHostMap.preferredRanges)
-			}
-		} else if lighthouseTriggered {
-			// We were triggered by a lighthouse HostQueryReply packet, but
-			// we have already picked a remote for this host (this can happen
-			// if we are configured with multiple lighthouses). So we can skip
-			// this trigger and let the timerwheel handle the rest of the
-			// process
-			return
-		}
-=======
 	// We may have raced to completion but now that we have a lock we should ensure we have not yet completed.
 	if hostinfo.HandshakeComplete {
 		// Ensure we don't exist in the pending hostmap anymore since we have completed
 		c.pendingHostMap.DeleteHostInfo(hostinfo)
 		return
 	}
->>>>>>> c726d205
 
 	// Check if we have a handshake packet to transmit yet
 	if !hostinfo.HandshakeReady {
